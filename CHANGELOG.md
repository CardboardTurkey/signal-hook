<<<<<<< HEAD
# registry-1.2.1

* Abort instead of panicking if the OS gives us NULL as siginfo (which is
  illegal). Panicking would be UB.
=======
* (Breaking) `pipe::register_raw` now takes ownership and tries to use send
  first, falls back to `O_NONBLOCK` and `write` on failure.
>>>>>>> 843d59d9

# 0.1.16

* Fix possible blocking in signal handler registered by `Signals`.

# 0.1.15

* Make `Signals` work in edge-triggered mode in mio too, by always draining
  everything from the socket. Needed, because mio 0.7 doesn't have
  level-triggered any more.

# 0.1.14

* `mio-0_7-support` feature for use with mio 0.7.0+.
* Bump minimal rustc version to 1.31.0 (signal-hook-registry can still build
  with 1.26.0).

# 0.1.13

* Some doc clarifications.

# 0.1.12

* `cleanup` module to register resetting signals to default.

# registry-1.2.0

* `unregister_signal`, to remove all hooks of one signal.

# 0.1.11

* Docs improvements.
* Fix registering pipes as well as sockets into the pipe module (#27).

# registry-1.1.1

* Update deps.

# registry-1.1.0

* Adding Windows support (thanks to @qnighy).

# 0.1.10

* Fix busy loop in Iterator::forever when the mio-support feature is enabled
  (#16).

# registry-1.0.1

* Include the registry files in the crates.io tarball.

# 0.1.9
# registry-1.0.0

* Split into backend signal-hook-registry and the frontend. The backend is much
  less likely to have breaking changes so it contains the things that can be in
  the application just once.

# 0.1.8

* The `Signals` iterator can now be closed (from another instance or thread),
  which can be used to shut down the thread handling signals from the main
  thread.

# 0.1.7

* The `Signals` iterator allows adding signals after creation.
* Fixed a bug where `Signals` registrations could be unregirestered too soon if
  the `Signals` was cloned previously.

# 0.1.6

* The internally used ArcSwap thing doesn't block other ArcSwaps now (has
  independent generation lock).

# 0.1.5

* Re-exported signal constants, so users no longer need libc.

# 0.1.4

* Compilation fix for android-aarch64

# 0.1.3

* Tokio support.
* Mio support.
* Dependency updates.

# 0.1.2

* Dependency updates.

# 0.1.1

* Get rid of `catch_unwind` inside the signal handler.
* Link to the nix crate.

# 0.1.0

* Initial basic implementation.
* Flag helpers.
* Pipe helpers.
* High-level iterator helper.<|MERGE_RESOLUTION|>--- conflicted
+++ resolved
@@ -1,12 +1,10 @@
-<<<<<<< HEAD
+* (Breaking) `pipe::register_raw` now takes ownership and tries to use send
+  first, falls back to `O_NONBLOCK` and `write` on failure.
+
 # registry-1.2.1
 
 * Abort instead of panicking if the OS gives us NULL as siginfo (which is
   illegal). Panicking would be UB.
-=======
-* (Breaking) `pipe::register_raw` now takes ownership and tries to use send
-  first, falls back to `O_NONBLOCK` and `write` on failure.
->>>>>>> 843d59d9
 
 # 0.1.16
 
